--- conflicted
+++ resolved
@@ -58,7 +58,7 @@
         Highest = 47
     }
 
-    public struct NetworkMessage
+    public class NetworkMessage
     {
         public short msgType;
         public NetworkConnection conn;
@@ -93,8 +93,6 @@
         public const int DefaultUnreliable = 1;
     }
 
-<<<<<<< HEAD
-=======
     // network protocol all in one place, instead of constructing headers in all kinds of different places
     //
     //   MsgType     (1-n bytes)
@@ -114,7 +112,7 @@
         public static byte[] PackMessage(ushort msgType, MessageBase msg)
         {
             // reset cached writer's position
-            packWriter.Position = 0;
+            packWriter.Reset();
 
             // write message type
             packWriter.WritePackedUInt32(msgType);
@@ -127,21 +125,15 @@
         }
 
         // unpack message after receiving
-        public static bool UnpackMessage(byte[] message, out ushort msgType, out byte[] content)
+        public static bool UnpackMessage(NetworkReader reader, out ushort msgType)
         {
-            NetworkReader reader = new NetworkReader(message);
-
             // read message type (varint)
             msgType = (UInt16)reader.ReadPackedUInt32();
-
-            // read content (remaining data in message)
-            content = reader.ReadBytes(reader.Length - reader.Position);
 
             return true;
         }
     }
 
->>>>>>> 74551998
     public static class Utils
     {
         // ScaleFloatToByte( -1f, -1f, 1f, byte.MinValue, byte.MaxValue) => 0
