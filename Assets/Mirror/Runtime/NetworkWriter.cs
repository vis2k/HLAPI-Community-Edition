--- conflicted
+++ resolved
@@ -10,8 +10,6 @@
         // create writer immediately with it's own buffer so no one can mess with it and so that we can resize it.
         readonly BinaryWriter writer = new BinaryWriter(new MemoryStream());
 
-<<<<<<< HEAD
-=======
         // 'int' is the best type for .Position. 'short' is too small if we send >32kb which would result in negative .Position
         // -> converting long to int is fine until 2GB of data (MAX_INT), so we don't have to worry about overflows here
         public int Position { get { return (int)writer.BaseStream.Position; } set { writer.BaseStream.Position = value; } }
@@ -21,13 +19,10 @@
         // Length is how much data we have written
         // capacity is how much memory we have allocated
         // ToArray returns all the data we have written,  regardless of the current position
->>>>>>> 0114a36f
         public byte[] ToArray()
         {
             writer.Flush();
             return ((MemoryStream)writer.BaseStream).ToArray();
-<<<<<<< HEAD
-=======
         }
 
         // reset both the position and length of the stream,  but leaves the capacity the same
@@ -35,7 +30,6 @@
         public void SetLength(long value)
         {
             ((MemoryStream)writer.BaseStream).SetLength(value);
->>>>>>> 0114a36f
         }
 
         public void Write(byte value)  { writer.Write(value); }
@@ -335,11 +329,5 @@
         {
             msg.Serialize(this);
         }
-
-        public void Reset()
-        {
-            writer.Flush();
-            ((MemoryStream)writer.BaseStream).SetLength(0);
-        }
     }
 }