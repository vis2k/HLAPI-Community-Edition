﻿using System;
using System.Collections.Generic;
using UnityEngine;

namespace Mirror
{
    // This can't be an interface because users don't need to implement the
    // serialization functions, we'll code generate it for them when they omit it.
    public abstract class MessageBase
    {
        // De-serialize the contents of the reader into this message
        public virtual void Deserialize(NetworkReader reader) {}

        // Serialize the contents of this message into the writer
        public virtual void Serialize(NetworkWriter writer) {}
    }

    // ---------- General Typed Messages -------------------

    public class StringMessage : MessageBase
    {
        public string value;

        public StringMessage()
        {
        }

        public StringMessage(string v)
        {
            value = v;
        }

        public override void Deserialize(NetworkReader reader)
        {
            value = reader.ReadString();
        }

        public override void Serialize(NetworkWriter writer)
        {
            writer.Write(value);
        }
    }

    public class ByteMessage : MessageBase
    {
        public byte value;

        public ByteMessage()
        {
        }

        public ByteMessage(byte v)
        {
            value = v;
        }

        public override void Deserialize(NetworkReader reader)
        {
            value = reader.ReadByte();
        }

        public override void Serialize(NetworkWriter writer)
        {
            writer.Write(value);
        }
    }

    public class BytesMessage : MessageBase
    {
        public byte[] value;

        public BytesMessage()
        {
        }

        public BytesMessage(byte[] v)
        {
            value = v;
        }

        public override void Deserialize(NetworkReader reader)
        {
            value = reader.ReadBytesAndSize();
        }

        public override void Serialize(NetworkWriter writer)
        {
            writer.WriteBytesAndSize(value);
        }
    }

    public class IntegerMessage : MessageBase
    {
        public int value;

        public IntegerMessage()
        {
        }

        public IntegerMessage(int v)
        {
            value = v;
        }

        public override void Deserialize(NetworkReader reader)
        {
            value = (int)reader.ReadPackedUInt32();
        }

        public override void Serialize(NetworkWriter writer)
        {
            writer.WritePackedUInt32((uint)value);
        }
    }

    public class DoubleMessage : MessageBase
    {
        public double value;

        public DoubleMessage()
        {
        }

        public DoubleMessage(double v)
        {
            value = v;
        }

        public override void Deserialize(NetworkReader reader)
        {
            value = reader.ReadDouble();
        }

        public override void Serialize(NetworkWriter writer)
        {
            writer.Write(value);
        }
    }

    public class EmptyMessage : MessageBase
    {
        public override void Deserialize(NetworkReader reader)
        {
        }

        public override void Serialize(NetworkWriter writer)
        {
        }
    }

    // ---------- Public System Messages -------------------

<<<<<<< HEAD
    public class ReadyMessage : EmptyMessage
    {
    }
=======
    public class ErrorMessage : ByteMessage {}

    public class ReadyMessage : EmptyMessage {}

    public class NotReadyMessage : EmptyMessage {}
>>>>>>> 6271acae

    public class AddPlayerMessage : BytesMessage {}

    public class RemovePlayerMessage : EmptyMessage {}

    // ---------- System Messages requried for code gen path -------------------

    // remote calls like Rpc/Cmd/SyncEvent all use the same message type
    class RemoteCallMessage : MessageBase
    {
        public uint netId;
        public int componentIndex;
        public int functionHash;
        public byte[] payload; // the parameters for the Cmd function

        public override void Deserialize(NetworkReader reader)
        {
            netId = reader.ReadPackedUInt32();
            componentIndex = (int)reader.ReadPackedUInt32();
            functionHash = reader.ReadInt32(); // hash is always 4 full bytes, WritePackedInt would send 1 extra byte here
            payload = reader.ReadBytesAndSize();
        }

        public override void Serialize(NetworkWriter writer)
        {
            writer.WritePackedUInt32(netId);
            writer.WritePackedUInt32((uint)componentIndex);
            writer.Write(functionHash);
            writer.WriteBytesAndSize(payload);
        }
    }

    class CommandMessage : RemoteCallMessage {}

    class RpcMessage : RemoteCallMessage {}

    class SyncEventMessage : RemoteCallMessage {}

    // ---------- Internal System Messages -------------------

    class SpawnPrefabMessage : MessageBase
    {
        public uint netId;
        public Guid assetId;
        public Vector3 position;
        public Quaternion rotation;
        public byte[] payload;

        public override void Deserialize(NetworkReader reader)
        {
            netId = reader.ReadPackedUInt32();
            assetId = reader.ReadGuid();
            position = reader.ReadVector3();
            rotation = reader.ReadQuaternion();
            payload = reader.ReadBytesAndSize();
        }

        public override void Serialize(NetworkWriter writer)
        {
            writer.WritePackedUInt32(netId);
            writer.Write(assetId);
            writer.Write(position);
            writer.Write(rotation);
            writer.WriteBytesAndSize(payload);
        }
    }

    class SpawnSceneObjectMessage : MessageBase
    {
        public uint netId;
        public uint sceneId;
        public Vector3 position;
        public Quaternion rotation;
        public byte[] payload;

        public override void Deserialize(NetworkReader reader)
        {
            netId = reader.ReadPackedUInt32();
            sceneId = reader.ReadPackedUInt32();
            position = reader.ReadVector3();
            rotation = reader.ReadQuaternion();
            payload = reader.ReadBytesAndSize();
        }

        public override void Serialize(NetworkWriter writer)
        {
            writer.WritePackedUInt32(netId);
            writer.WritePackedUInt32(sceneId);
            writer.Write(position);
            writer.Write(rotation);
            writer.WriteBytesAndSize(payload);
        }
    }

    // TODO use ByteMessage or use a SpawnStarted/Finished message.
    class ObjectSpawnFinishedMessage : MessageBase
    {
        public byte state; // byte because it's always 0 or 1

        public override void Deserialize(NetworkReader reader)
        {
            state = reader.ReadByte();
        }

        public override void Serialize(NetworkWriter writer)
        {
            writer.Write(state);
        }
    }

    class ObjectDestroyMessage : MessageBase
    {
        public uint netId;

        public override void Deserialize(NetworkReader reader)
        {
            netId = reader.ReadPackedUInt32();
        }

        public override void Serialize(NetworkWriter writer)
        {
            writer.WritePackedUInt32(netId);
        }
    }

    class OwnerMessage : MessageBase
    {
        public uint netId;

        public override void Deserialize(NetworkReader reader)
        {
            netId = reader.ReadPackedUInt32();
        }

        public override void Serialize(NetworkWriter writer)
        {
            writer.WritePackedUInt32(netId);
        }
    }

    class ClientAuthorityMessage : MessageBase
    {
        public uint netId;
        public bool authority;

        public override void Deserialize(NetworkReader reader)
        {
            netId = reader.ReadPackedUInt32();
            authority = reader.ReadBoolean();
        }

        public override void Serialize(NetworkWriter writer)
        {
            writer.WritePackedUInt32(netId);
            writer.Write(authority);
        }
    }

    class UpdateVarsMessage : MessageBase
    {
        public uint netId;
        public byte[] payload;

        public override void Deserialize(NetworkReader reader)
        {
            netId = reader.ReadPackedUInt32();
            payload = reader.ReadBytesAndSize();
        }

        public override void Serialize(NetworkWriter writer)
        {
            writer.WritePackedUInt32(netId);
            writer.WriteBytesAndSize(payload);
        }
    }

    // A client sends this message to the server
    // to calculate RTT and synchronize time
    class NetworkPingMessage : DoubleMessage
    {
        public NetworkPingMessage()
        {
        }

        public NetworkPingMessage(double value) : base(value)
        {
        }
    }

    // The server responds with this message
    // The client can use this to calculate RTT and sync time
    class NetworkPongMessage : MessageBase
    {
        public double clientTime;
        public double serverTime;

        public override void Deserialize(NetworkReader reader)
        {
            clientTime = reader.ReadDouble();
            serverTime = reader.ReadDouble();
        }

        public override void Serialize(NetworkWriter writer)
        {
            writer.Write(clientTime);
            writer.Write(serverTime);
        }
    }
}<|MERGE_RESOLUTION|>--- conflicted
+++ resolved
@@ -1,4 +1,4 @@
-﻿using System;
+using System;
 using System.Collections.Generic;
 using UnityEngine;
 
@@ -150,17 +150,9 @@
 
     // ---------- Public System Messages -------------------
 
-<<<<<<< HEAD
-    public class ReadyMessage : EmptyMessage
-    {
-    }
-=======
-    public class ErrorMessage : ByteMessage {}
-
     public class ReadyMessage : EmptyMessage {}
 
     public class NotReadyMessage : EmptyMessage {}
->>>>>>> 6271acae
 
     public class AddPlayerMessage : BytesMessage {}
 
