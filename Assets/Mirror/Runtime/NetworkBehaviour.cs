using System;
using System.Collections.Generic;
using System.ComponentModel;
using UnityEngine;

namespace Mirror
{
    [RequireComponent(typeof(NetworkIdentity))]
    [AddComponentMenu("")]
    public class NetworkBehaviour : MonoBehaviour
    {
        float m_LastSendTime;

        // sync interval for OnSerialize (in seconds)
        // hidden because NetworkBehaviourInspector shows it only if has OnSerialize.
        [HideInInspector] public float syncInterval = 0.1f;

        ///<summary>True if the object is controlled by the client that owns it.</summary>
        public bool localPlayerAuthority => netIdentity.localPlayerAuthority;
        ///<summary>True if this object is running on the server, and has been spawned.</summary>
        public bool isServer => netIdentity.isServer;
        ///<summary>True if this object is running on the server, and has been spawned.</summary>
        public bool isClient => netIdentity.isClient;
        ///<summary>True if the object is the one that represents the player on the local machine.</summary>
        public bool isLocalPlayer => netIdentity.isLocalPlayer;
        ///<summary>True if the object is only running on the server, and has been spawned.</summary>
        public bool isServerOnly => isServer && !isClient;
        ///<summary>True if the object is only running on the client.</summary>
        public bool isClientOnly => isClient && !isServer;
        ///<summary>True if this object is the authoritative version of the object. For more info: https://vis2k.github.io/Mirror/Concepts/Authority</summary>
        public bool hasAuthority => netIdentity.hasAuthority;
        ///<summary>A unique identifier for this network object, assigned when spawned.</summary>
        public uint netId => netIdentity.netId;
        ///<summary>The NetworkConnection associated with this NetworkIdentity. This is only valid for player objects on a local client.</summary>
        public NetworkConnection connectionToServer => netIdentity.connectionToServer;
        ///<summary>The NetworkConnection associated with this NetworkIdentity. This is only valid for player objects on the server.</summary>
        public NetworkConnection connectionToClient => netIdentity.connectionToClient;
        protected ulong syncVarDirtyBits { get; private set; }
        protected bool syncVarHookGuard { get; set; }

        // objects that can synchronize themselves,  such as synclists
        protected readonly List<SyncObject> m_SyncObjects = new List<SyncObject>();

        // NetworkIdentity component caching for easier access
        NetworkIdentity m_netIdentity;
        ///<summary>The NetworkIdentity attached to this object.</summary>
        public NetworkIdentity netIdentity
        {
            get
            {
                m_netIdentity = m_netIdentity ?? GetComponent<NetworkIdentity>();
                if (m_netIdentity == null)
                {
                    Debug.LogError("There is no NetworkIdentity on " + name + ". Please add one.");
                }
                return m_netIdentity;
            }
        }

        public int ComponentIndex
        {
            get
            {
                int index = Array.FindIndex(netIdentity.NetworkBehaviours, component => component == this);
                if (index < 0)
                {
                    // this should never happen
                    Debug.LogError("Could not find component in GameObject. You should not add/remove components in networked objects dynamically", this);
                }

                return index;
            }
        }

        // this gets called in the constructor by the weaver
        // for every SyncObject in the component (e.g. SyncLists).
        // We collect all of them and we synchronize them with OnSerialize/OnDeserialize
        protected void InitSyncObject(SyncObject syncObject)
        {
            m_SyncObjects.Add(syncObject);
        }

        #region Commands
        [EditorBrowsable(EditorBrowsableState.Never)]
        protected void SendCommandInternal(Type invokeClass, string cmdName, NetworkWriter writer, int channelId)
        {
            // this was in Weaver before
            // NOTE: we could remove this later to allow calling Cmds on Server
            //       to avoid Wrapper functions. a lot of people requested this.
            if (!NetworkClient.active)
            {
                Debug.LogError("Command Function " + cmdName + " called on server without an active client.");
                return;
            }
            // local players can always send commands, regardless of authority, other objects must have authority.
            if (!(isLocalPlayer || hasAuthority))
            {
                Debug.LogWarning("Trying to send command for object without authority.");
                return;
            }

            if (ClientScene.readyConnection == null)
            {
                Debug.LogError("Send command attempted with no client running [client=" + connectionToServer + "].");
                return;
            }

            // construct the message
            CommandMessage message = new CommandMessage
            {
                netId = netId,
                componentIndex = ComponentIndex,
                functionHash = (invokeClass + ":" + cmdName).GetStableHashCode(), // type+func so Inventory.RpcUse != Equipment.RpcUse
                payload = writer.ToArray()
            };

            ClientScene.readyConnection.Send(message, channelId);
        }

        [EditorBrowsable(EditorBrowsableState.Never)]
        public virtual bool InvokeCommand(int cmdHash, NetworkReader reader)
        {
            return InvokeHandlerDelegate(cmdHash, MirrorInvokeType.Command, reader);
        }
        #endregion

        #region Client RPCs
        [EditorBrowsable(EditorBrowsableState.Never)]
        protected void SendRPCInternal(Type invokeClass, string rpcName, NetworkWriter writer, int channelId)
        {
            // this was in Weaver before
            if (!NetworkServer.active)
            {
                Debug.LogError("RPC Function " + rpcName + " called on Client.");
                return;
            }
            // This cannot use NetworkServer.active, as that is not specific to this object.
            if (!isServer)
            {
                Debug.LogWarning("ClientRpc " + rpcName + " called on un-spawned object: " + name);
                return;
            }

            // construct the message
            RpcMessage message = new RpcMessage
            {
                netId = netId,
                componentIndex = ComponentIndex,
                functionHash = (invokeClass + ":" + rpcName).GetStableHashCode(), // type+func so Inventory.RpcUse != Equipment.RpcUse
                payload = writer.ToArray()
            };

            NetworkServer.SendToReady(netIdentity, message, channelId);
        }

        [EditorBrowsable(EditorBrowsableState.Never)]
        protected void SendTargetRPCInternal(NetworkConnection conn, Type invokeClass, string rpcName, NetworkWriter writer, int channelId)
        {
            // this was in Weaver before
            if (!NetworkServer.active)
            {
                Debug.LogError("TargetRPC Function " + rpcName + " called on client.");
                return;
            }
            // this was in Weaver before
            if (conn is ULocalConnectionToServer)
            {
                Debug.LogError("TargetRPC Function " + rpcName + " called on connection to server");
                return;
            }
            // This cannot use NetworkServer.active, as that is not specific to this object.
            if (!isServer)
            {
                Debug.LogWarning("TargetRpc " + rpcName + " called on un-spawned object: " + name);
                return;
            }

            // construct the message
            RpcMessage message = new RpcMessage
            {
                netId = netId,
                componentIndex = ComponentIndex,
                functionHash = (invokeClass + ":" + rpcName).GetStableHashCode(), // type+func so Inventory.RpcUse != Equipment.RpcUse
                payload = writer.ToArray()
            };

            conn.Send(message, channelId);
        }

        [EditorBrowsable(EditorBrowsableState.Never)]
        public virtual bool InvokeRPC(int rpcHash, NetworkReader reader)
        {
            return InvokeHandlerDelegate(rpcHash, MirrorInvokeType.ClientRpc, reader);
        }
        #endregion

        #region Sync Events
        [EditorBrowsable(EditorBrowsableState.Never)]
        protected void SendEventInternal(Type invokeClass, string eventName, NetworkWriter writer, int channelId)
        {
            if (!NetworkServer.active)
            {
                Debug.LogWarning("SendEvent no server?");
                return;
            }

            // construct the message
            SyncEventMessage message = new SyncEventMessage
            {
                netId = netId,
                componentIndex = ComponentIndex,
                functionHash = (invokeClass + ":" + eventName).GetStableHashCode(), // type+func so Inventory.RpcUse != Equipment.RpcUse
                payload = writer.ToArray()
            };

            NetworkServer.SendToReady(netIdentity,message, channelId);
        }

        [EditorBrowsable(EditorBrowsableState.Never)]
        public virtual bool InvokeSyncEvent(int eventHash, NetworkReader reader)
        {
            return InvokeHandlerDelegate(eventHash, MirrorInvokeType.SyncEvent, reader);
        }
        #endregion

        #region Code Gen Path Helpers
        public delegate void CmdDelegate(NetworkBehaviour obj, NetworkReader reader);

        protected class Invoker
        {
            public MirrorInvokeType invokeType;
            public Type invokeClass;
            public CmdDelegate invokeFunction;
        }

        static Dictionary<int, Invoker> s_CmdHandlerDelegates = new Dictionary<int, Invoker>();

        // helper function register a Command/Rpc/SyncEvent delegate
        [EditorBrowsable(EditorBrowsableState.Never)]
        protected static void RegisterDelegate(Type invokeClass, string cmdName, MirrorInvokeType invokerType, CmdDelegate func)
        {
            int cmdHash = (invokeClass + ":" + cmdName).GetStableHashCode(); // type+func so Inventory.RpcUse != Equipment.RpcUse

            if (s_CmdHandlerDelegates.ContainsKey(cmdHash))
            {
                // something already registered this hash
                Invoker oldInvoker = s_CmdHandlerDelegates[cmdHash];
                if (oldInvoker.invokeClass == invokeClass && oldInvoker.invokeType == invokerType && oldInvoker.invokeFunction == func)
                {
                    // it's all right,  it was the same function
                    return;
                }

                Debug.LogError($"Function {oldInvoker.invokeClass}.{oldInvoker.invokeFunction.GetMethodName()} and {invokeClass}.{oldInvoker.invokeFunction.GetMethodName()} have the same hash.  Please rename one of them");
            }
            Invoker invoker = new Invoker
            {
                invokeType = invokerType,
                invokeClass = invokeClass,
                invokeFunction = func
            };
            s_CmdHandlerDelegates[cmdHash] = invoker;
            if (LogFilter.Debug) Debug.Log("RegisterDelegate hash:" + cmdHash + " invokerType: " + invokerType + " method:" + func.GetMethodName());
        }

        [EditorBrowsable(EditorBrowsableState.Never)]
        protected static void RegisterCommandDelegate(Type invokeClass, string cmdName, CmdDelegate func)
        {
            RegisterDelegate(invokeClass, cmdName, MirrorInvokeType.Command, func);
        }

        [EditorBrowsable(EditorBrowsableState.Never)]
        protected static void RegisterRpcDelegate(Type invokeClass, string rpcName, CmdDelegate func)
        {
            RegisterDelegate(invokeClass, rpcName, MirrorInvokeType.ClientRpc, func);
        }

        [EditorBrowsable(EditorBrowsableState.Never)]
        protected static void RegisterEventDelegate(Type invokeClass, string eventName, CmdDelegate func)
        {
            RegisterDelegate(invokeClass, eventName, MirrorInvokeType.SyncEvent, func);
        }

        static bool GetInvokerForHash(int cmdHash, MirrorInvokeType invokeType, out Invoker invoker)
        {
            if (s_CmdHandlerDelegates.TryGetValue(cmdHash, out invoker) &&
                invoker != null &&
                invoker.invokeType == invokeType)
            {
                return true;
            }

            // debug message if not found, or null, or mismatched type
            // (no need to throw an error, an attacker might just be trying to
            //  call an cmd with an rpc's hash)
            if (LogFilter.Debug) Debug.Log("GetInvokerForHash hash:" + cmdHash + " not found");
            return false;
        }

        // InvokeCmd/Rpc/SyncEventDelegate can all use the same function here
        internal bool InvokeHandlerDelegate(int cmdHash, MirrorInvokeType invokeType, NetworkReader reader)
        {
            if (GetInvokerForHash(cmdHash, invokeType, out Invoker invoker) &&
                invoker.invokeClass.IsInstanceOfType(this))
            {
                invoker.invokeFunction(this, reader);
                return true;
            }
            return false;
        }
        #endregion

        #region Helpers
        // helper function for [SyncVar] GameObjects.
        [EditorBrowsable(EditorBrowsableState.Never)]
        protected void SetSyncVarGameObject(GameObject newGameObject, ref GameObject gameObjectField, ulong dirtyBit, ref uint netIdField)
        {
            if (syncVarHookGuard)
                return;

            uint newNetId = 0;
            if (newGameObject != null)
            {
                NetworkIdentity identity = newGameObject.GetComponent<NetworkIdentity>();
                if (identity != null)
                {
                    newNetId = identity.netId;
                    if (newNetId == 0)
                    {
                        Debug.LogWarning("SetSyncVarGameObject GameObject " + newGameObject + " has a zero netId. Maybe it is not spawned yet?");
                    }
                }
            }

            // netId changed?
            if (newNetId != netIdField)
            {
                if (LogFilter.Debug) Debug.Log("SetSyncVar GameObject " + GetType().Name + " bit [" + dirtyBit + "] netfieldId:" + netIdField + "->" + newNetId);
                SetDirtyBit(dirtyBit);
                gameObjectField = newGameObject; // assign new one on the server, and in case we ever need it on client too
                netIdField = newNetId;
            }
        }

        // helper function for [SyncVar] GameObjects.
        // -> ref GameObject as second argument makes OnDeserialize processing easier
        [EditorBrowsable(EditorBrowsableState.Never)]
        protected GameObject GetSyncVarGameObject(uint netId, ref GameObject gameObjectField)
        {
            // server always uses the field
            if (isServer)
            {
                return gameObjectField;
            }

            // client always looks up based on netId because objects might get in and out of range
            // over and over again, which shouldn't null them forever
            if (NetworkIdentity.spawned.TryGetValue(netId, out NetworkIdentity identity) && identity != null)
                return identity.gameObject;
            return null;
        }

        // helper function for [SyncVar] NetworkIdentities.
        [EditorBrowsable(EditorBrowsableState.Never)]
        protected void SetSyncVarNetworkIdentity(NetworkIdentity newIdentity, ref NetworkIdentity identityField, ulong dirtyBit, ref uint netIdField)
        {
            if (syncVarHookGuard)
                return;

            uint newNetId = 0;
            if (newIdentity != null)
            {
                newNetId = newIdentity.netId;
                if (newNetId == 0)
                {
                    Debug.LogWarning("SetSyncVarNetworkIdentity NetworkIdentity " + newIdentity + " has a zero netId. Maybe it is not spawned yet?");
                }
            }

            // netId changed?
            if (newNetId != netIdField)
            {
                if (LogFilter.Debug) Debug.Log("SetSyncVarNetworkIdentity NetworkIdentity " + GetType().Name + " bit [" + dirtyBit + "] netIdField:" + netIdField + "->" + newNetId);
                SetDirtyBit(dirtyBit);
                netIdField = newNetId;
                identityField = newIdentity; // assign new one on the server, and in case we ever need it on client too
            }
        }

        // helper function for [SyncVar] NetworkIdentities.
        // -> ref GameObject as second argument makes OnDeserialize processing easier
        [EditorBrowsable(EditorBrowsableState.Never)]
        protected NetworkIdentity GetSyncVarNetworkIdentity(uint netId, ref NetworkIdentity identityField)
        {
            // server always uses the field
            if (isServer)
            {
                return identityField;
            }

            // client always looks up based on netId because objects might get in and out of range
            // over and over again, which shouldn't null them forever
            NetworkIdentity.spawned.TryGetValue(netId, out NetworkIdentity identity);
            return identity;
        }

        [EditorBrowsable(EditorBrowsableState.Never)]
        protected void SetSyncVar<T>(T value, ref T fieldValue, ulong dirtyBit)
        {
            // newly initialized or changed value?
            if ((value == null && fieldValue != null) ||
                (value != null && !value.Equals(fieldValue)))
            {
                if (LogFilter.Debug) Debug.Log("SetSyncVar " + GetType().Name + " bit [" + dirtyBit + "] " + fieldValue + "->" + value);
                SetDirtyBit(dirtyBit);
                fieldValue = value;
            }
        }
        #endregion

        // these are masks, not bit numbers, ie. 0x004 not 2
        public void SetDirtyBit(ulong dirtyBit)
        {
            syncVarDirtyBits |= dirtyBit;
        }

        public void ClearAllDirtyBits()
        {
            m_LastSendTime = Time.time;
            syncVarDirtyBits = 0L;

            // flush all unsynchronized changes in syncobjects
            // note: don't use List.ForEach here, this is a hot path
            // List.ForEach: 432b/frame
            // for: 231b/frame
            for (int i = 0; i < m_SyncObjects.Count; ++i)
            {
                m_SyncObjects[i].Flush();
            }
        }

        internal bool AnySyncObjectDirty()
        {
            // note: don't use Linq here. 1200 networked objects:
            //   Linq: 187KB GC/frame;, 2.66ms time
            //   for: 8KB GC/frame; 1.28ms time
            for (int i = 0; i < m_SyncObjects.Count; ++i)
            {
                if (m_SyncObjects[i].IsDirty)
                {
                    return true;
                }
            }
            return false;
        }

        internal bool IsDirty()
        {
            if (Time.time - m_LastSendTime >= syncInterval)
            {
                return syncVarDirtyBits != 0L || AnySyncObjectDirty();
            }
            return false;
        }

        public virtual bool OnSerialize(NetworkWriter writer, bool initialState)
        {
            if (initialState)
            {
                return SerializeObjectsAll(writer);
            }
            else
            {
                return SerializeObjectsDelta(writer);
            }
        }

        public virtual void OnDeserialize(NetworkReader reader, bool initialState)
        {
            if (initialState)
            {
                DeSerializeObjectsAll(reader);
            }
            else
            {
                DeSerializeObjectsDelta(reader);
            }
        }

        ulong DirtyObjectBits()
        {
            ulong dirtyObjects = 0;
            for (int i = 0; i < m_SyncObjects.Count; i++)
            {
                SyncObject syncObject = m_SyncObjects[i];
                if (syncObject.IsDirty)
                {
                    dirtyObjects |= 1UL << i;
                }
            }
            return dirtyObjects;
        }

        public bool SerializeObjectsAll(NetworkWriter writer)
        {
            bool dirty = false;
            for (int i = 0; i < m_SyncObjects.Count; i++)
            {
                SyncObject syncObject = m_SyncObjects[i];
                syncObject.OnSerializeAll(writer);
                dirty = true;
            }
            return dirty;
        }

        public bool SerializeObjectsDelta(NetworkWriter writer)
        {
            bool dirty = false;
            // write the mask
            writer.WritePackedUInt64(DirtyObjectBits());
            // serializable objects, such as synclists
            for (int i = 0; i < m_SyncObjects.Count; i++)
            {
                SyncObject syncObject = m_SyncObjects[i];
                if (syncObject.IsDirty)
                {
                    syncObject.OnSerializeDelta(writer);
                    dirty = true;
                }
            }
            return dirty;
        }

        void DeSerializeObjectsAll(NetworkReader reader)
        {
            for (int i = 0; i < m_SyncObjects.Count; i++)
            {
                SyncObject syncObject = m_SyncObjects[i];
                syncObject.OnDeserializeAll(reader);
            }
        }

        void DeSerializeObjectsDelta(NetworkReader reader)
        {
            ulong dirty = reader.ReadPackedUInt64();
            for (int i = 0; i < m_SyncObjects.Count; i++)
            {
                SyncObject syncObject = m_SyncObjects[i];
                if ((dirty & (1UL << i)) != 0)
                {
                    syncObject.OnDeserializeDelta(reader);
                }
            }
        }

        [EditorBrowsable(EditorBrowsableState.Never)]
        ///<summary>Called on clients when the server destroys the GameObject.</summary>
        public virtual void OnNetworkDestroy() {}
        ///<summary>Called when the GameObject spawns on the server, or when the server is started for GameObjects in the scene.</summary>
        public virtual void OnStartServer() {}
        ///<summary>Called when the GameObject spawns on the client, or when the client connects to a server for GameObject in the scene.</summary>
        public virtual void OnStartClient() {}
        ///<summary>Called on clients for GameObjects on the local client only.</summary>
        public virtual void OnStartLocalPlayer() {}
        ///<summary>Called when the GameObject starts with local player authority.</summary>
        public virtual void OnStartAuthority() {}
        ///<summary>Called when the GameObject stops with local player authority.</summary>
        public virtual void OnStopAuthority() {}

        // rebuild observers ourselves. otherwise it uses built in rebuild.
        ///<summary>Called on the server when the set of observers for a GameObject is rebuilt.</summary>
        ///<returns>Return true when overwriting so that Mirror knows that we wanted to.</returns>
        public virtual bool OnRebuildObservers(HashSet<NetworkConnection> observers, bool initialize)
        {
            return false;
        }

<<<<<<< HEAD
        ///<summary>Called on the client and/or server when the visibility of a GameObject changes for the local client.</summary>
        ///<param name="vis">New visibility state.</param>
        public virtual void OnSetLocalVisibility(bool vis)
        {
        }
=======
        public virtual void OnSetLocalVisibility(bool vis) {}
>>>>>>> e7ef8b1a

        ///<summary>Called on the server to check visibility state for a new client.</summary>
        ///<param name="conn">Network connection of a player.</param>
        ///<returns>True if the player can see this object.</returns>
        public virtual bool OnCheckObserver(NetworkConnection conn)
        {
            return true;
        }
    }
}<|MERGE_RESOLUTION|>--- conflicted
+++ resolved
@@ -575,15 +575,9 @@
             return false;
         }
 
-<<<<<<< HEAD
         ///<summary>Called on the client and/or server when the visibility of a GameObject changes for the local client.</summary>
         ///<param name="vis">New visibility state.</param>
-        public virtual void OnSetLocalVisibility(bool vis)
-        {
-        }
-=======
         public virtual void OnSetLocalVisibility(bool vis) {}
->>>>>>> e7ef8b1a
 
         ///<summary>Called on the server to check visibility state for a new client.</summary>
         ///<param name="conn">Network connection of a player.</param>
