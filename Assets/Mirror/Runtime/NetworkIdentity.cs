--- conflicted
+++ resolved
@@ -56,31 +56,19 @@
         // check MarkForReset for more information.
         bool m_Reset;
 
-<<<<<<< HEAD
-        // properties
-        ///<summary>True if the object is running on a client.</summary>
+        /// <summary>
+        /// Returns true if running as a client and this object was spawned by a server.
+        /// </summary>
         public bool isClient { get; internal set; }
-        ///<summary>True if this object is running on the server, and has been spawned.</summary>
-=======
-        /// <summary>
-        /// Returns true if running as a client and this object was spawned by a server.
-        /// </summary>
-        public bool isClient { get; internal set; }
 
         /// <summary>
         /// Returns true if NetworkServer.active and server is not stopped.
         /// </summary>
->>>>>>> 8c6789db
         public bool isServer
         {
             get => m_IsServer && NetworkServer.active && netId != 0;
             internal set => m_IsServer = value;
         }
-<<<<<<< HEAD
-        ///<summary>True if the object is the one that represents the player on the local machine.</summary>
-        public bool isLocalPlayer { get; private set; }
-        ///<summary>True if this object is the authoritative version of the object. For more info: https://vis2k.github.io/Mirror/Concepts/Authority</summary>
-=======
 
         /// <summary>
         /// This returns true if this object is the one that represents the player on the local machine.
@@ -93,7 +81,6 @@
         /// <para>This value is determined at runtime, as opposed to localPlayerAuthority which is set on the prefab. For most objects, authority is held by the server / host. For objects with localPlayerAuthority set, authority is held by the client of that player.</para>
         /// <para>For objects that had their authority set by AssignClientAuthority on the server, this will be true on the client that owns the object. NOT on other clients.</para>
         /// </summary>
->>>>>>> 8c6789db
         public bool hasAuthority { get; private set; }
 
         /// <summary>
@@ -102,47 +89,30 @@
         /// </summary>
         public Dictionary<int, NetworkConnection> observers;
 
-<<<<<<< HEAD
-        ///<summary>A unique identifier for this network object, assigned when spawned.</summary>
+        /// <summary>
+        /// Unique identifier for this particular object instance, used for tracking objects between networked clients and the server.
+        /// <para>This is a unique identifier for this particular GameObject instance. Use it to track GameObjects between networked clients and the server.</para>
+        /// </summary>
         public uint netId { get; internal set; }
-        ///<summary>A unique identifier for networked objects in a scene.</summary>
+
+        /// <summary>
+        /// A unique identifier for NetworkIdentity objects within a scene.
+        /// <para>This is used for spawning scene objects on clients.</para>
+        /// </summary>
         public ulong sceneId => m_SceneId;
-        ///<summary>A flag to make this object not be spawned on clients.</summary>
+
+        /// <summary>
+        /// Flag to make this object only exist when the game is running as a server (or host).
+        /// </summary>
         [FormerlySerializedAs("m_ServerOnly")]
         public bool serverOnly;
-        ///<summary>True if the object is controlled by the client that owns it.</summary>
+
+        /// <summary>
+        /// localPlayerAuthority means that the client of the "owning" player has authority over their own player object.
+        /// <para>Authority for this object will be on the player's client. So hasAuthority will be true on that client - and false on the server and on other clients.</para>
+        /// </summary>
         [FormerlySerializedAs("m_LocalPlayerAuthority")]
         public bool localPlayerAuthority;
-        ///<summary>The client that has authority for this object. This will be null if no client has authority.</summary>
-        public NetworkConnection clientAuthorityOwner { get; internal set; }
-        ///<summary>The NetworkConnection associated with this NetworkIdentity. This is only valid for player objects on a local client.</summary>
-        public NetworkConnection connectionToServer { get; internal set; }
-        ///<summary>The NetworkConnection associated with this NetworkIdentity. This is only valid for player objects on the server.</summary>
-=======
-        /// <summary>
-        /// Unique identifier for this particular object instance, used for tracking objects between networked clients and the server.
-        /// <para>This is a unique identifier for this particular GameObject instance. Use it to track GameObjects between networked clients and the server.</para>
-        /// </summary>
-        public uint netId { get; internal set; }
-
-        /// <summary>
-        /// A unique identifier for NetworkIdentity objects within a scene.
-        /// <para>This is used for spawning scene objects on clients.</para>
-        /// </summary>
-        public ulong sceneId => m_SceneId;
-
-        /// <summary>
-        /// Flag to make this object only exist when the game is running as a server (or host).
-        /// </summary>
-        [FormerlySerializedAs("m_ServerOnly")]
-        public bool serverOnly;
-
-        /// <summary>
-        /// localPlayerAuthority means that the client of the "owning" player has authority over their own player object.
-        /// <para>Authority for this object will be on the player's client. So hasAuthority will be true on that client - and false on the server and on other clients.</para>
-        /// </summary>
-        [FormerlySerializedAs("m_LocalPlayerAuthority")]
-        public bool localPlayerAuthority;
 
         /// <summary>
         /// The client that has authority for this object. This will be null if no client has authority.
@@ -159,7 +129,6 @@
         /// The NetworkConnection associated with this <see cref="NetworkIdentity">NetworkIdentity.</see> This is only valid for player objects on the server.
         /// <para>Use it to return details such as the connection&apos;s identity, IP address and ready status.</para>
         /// </summary>
->>>>>>> 8c6789db
         public NetworkConnection connectionToClient { get; internal set; }
 
         /// <summary>
@@ -180,14 +149,9 @@
         //   would then be sent over the network as 64 instead of 16 bytes
         // -> the solution is to serialize the string internally here and then
         //    use the real 'Guid' type for everything else via .assetId
-<<<<<<< HEAD
-        [SerializeField] string m_AssetId;
-        /// <summary>This identifies the prefab associated with this object (for spawning).</summary>
-=======
         /// <summary>
         /// Unique identifier used to find the source assets when server spawns the on clients.
         /// </summary>
->>>>>>> 8c6789db
         public Guid assetId
         {
             get
@@ -696,7 +660,7 @@
             if (LogFilter.Debug) { Debug.Log("OnSerializeSafely written for object=" + comp.name + " component=" + comp.GetType() + " sceneId=" + m_SceneId); }
 
             // serialize a barrier to be checked by the deserializer
-            writer.Write(Barrier);
+            writer.WriteByte(Barrier);
             return result;
         }
 
