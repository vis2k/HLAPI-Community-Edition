--- conflicted
+++ resolved
@@ -12,13 +12,8 @@
   targetDevice: 2
   useOnDemandResources: 0
   accelerometerFrequency: 60
-<<<<<<< HEAD
-  companyName: DefaultCompany
-  productName: Mirror2
-=======
   companyName: Mirror
   productName: Mirror
->>>>>>> 00a36109
   defaultCursor: {fileID: 0}
   cursorHotspot: {x: 0, y: 0}
   m_SplashScreenBackgroundColor: {r: 0.13725491, g: 0.12156863, b: 0.1254902, a: 1}
